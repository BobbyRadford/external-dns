sudo: false

language: go
go:
<<<<<<< HEAD
  - 1.5.4
  - 1.6.2
=======
  - 1.7.5
>>>>>>> bd1aef26
  - tip<|MERGE_RESOLUTION|>--- conflicted
+++ resolved
@@ -2,10 +2,5 @@
 
 language: go
 go:
-<<<<<<< HEAD
-  - 1.5.4
-  - 1.6.2
-=======
   - 1.7.5
->>>>>>> bd1aef26
   - tip