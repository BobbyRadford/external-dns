--- conflicted
+++ resolved
@@ -60,23 +60,14 @@
 		},
 	} {
 		t.Run(ti.title, func(t *testing.T) {
-<<<<<<< HEAD
 			_, err := NewIngressSource(&Config{
 				KubeClient:   fake.NewSimpleClientset(),
 				FQDNTemplate: ti.fqdnTemplate,
 			})
-			if ti.expectError && err == nil {
-				t.Error("invalid template should return err")
-			}
-			if !ti.expectError && err != nil {
-				t.Error(err)
-=======
-			_, err := NewIngressSource(fake.NewSimpleClientset(), "", ti.fqdntemplate)
 			if ti.expectError {
 				assert.Error(t, err)
 			} else {
 				assert.NoError(t, err)
->>>>>>> bfcb6a1d
 			}
 		})
 	}
